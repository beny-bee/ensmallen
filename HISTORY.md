--- conflicted
+++ resolved
@@ -1,5 +1,8 @@
 ### ensmallen ?.??.?: "???"
 ###### ????-??-??
+
+* Added DemonSGD and DemonAdam optimizers
+   ([#211](https://github.com/mlpack/ensmallen/pull/211)).
 
 ### ensmallen 2.15.1: "Why Can't I Manage To Grow Any Plants?"
 ###### 2020-11-05
@@ -46,13 +49,8 @@
  * Fix L-BFGS convergence when starting from a minimum
    ([#201](https://github.com/mlpack/ensmallen/pull/201)).
 
-<<<<<<< HEAD
-* Added DemonSGD and DemonAdam optimizers
-    ([#211](https://github.com/mlpack/ensmallen/pull/211)).
-=======
 * Add optimizer summary report callback 
    ([#213](https://github.com/mlpack/ensmallen/pull/213)).
->>>>>>> cdfae670
 
 ### ensmallen 2.13.0: "Automatically Automated Automation"
 ###### 2020-07-15
