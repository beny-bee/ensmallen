### ensmallen ?.??.?: "???"
###### ????-??-??
<<<<<<< HEAD
 * Add AdaSqrt optimizer
   ([#234](https://github.com/mlpack/ensmallen/pull/234)).
=======
 * Add Yogi optimizer
    ([#232](https://github.com/mlpack/ensmallen/pull/232)).

 * Add AdaBelief optimizer
  ([#233](https://github.com/mlpack/ensmallen/pull/233)).
>>>>>>> 8afcc2e3

### ensmallen 2.18.2: "Fairmount Bagel"
###### 2022-02-13
 * Update Catch2 to 2.13.8
  ([#336](https://github.com/mlpack/ensmallen/pull/336)).

 * Fix epoch timing output
  ([#337](https://github.com/mlpack/ensmallen/pull/337)).

### ensmallen 2.18.1: "Fairmount Bagel"
###### 2021-11-19
 * Accelerate SGD test time
   ([#330](https://github.com/mlpack/ensmallen/pull/300)).

 * Fix potential infinite loop in CMAES
   ([#331](https://github.com/mlpack/ensmallen/pull/331)).

 * Fix SCD partial gradient test
   ([#332](https://github.com/mlpack/ensmallen/pull/332)).

### ensmallen 2.18.0: "Fairmount Bagel"
###### 2021-10-20
 * Add gradient value clipping and gradient norm scaling callback
   ([#315](https://github.com/mlpack/ensmallen/pull/315)).

 * Remove superfluous CMake option to build the tests
   ([#313](https://github.com/mlpack/ensmallen/pull/313)).

 * Bump minimum Armadillo version to 9.800
   ([#318](https://github.com/mlpack/ensmallen/pull/318)).

 * Update Catch2 to 2.13.7
   ([#322](https://github.com/mlpack/ensmallen/pull/322)).

 * Remove redundant template argument for C++20 compatibility
   ([#324](https://github.com/mlpack/ensmallen/pull/324)).

 * Fix MOEAD test stability
   ([#327](https://github.com/mlpack/ensmallen/pull/327)).

### ensmallen 2.17.0: "Pachis Din Me Pesa Double"
###### 2021-07-06
 * CheckArbitraryFunctionTypeAPI extended for MOO support
   ([#283](https://github.com/mlpack/ensmallen/pull/283)).

 * Refactor NSGA2
   ([#263](https://github.com/mlpack/ensmallen/pull/263),
   [#304](https://github.com/mlpack/ensmallen/pull/304)).

 * Add Indicators for Multiobjective optimizers
   ([#285](https://github.com/mlpack/ensmallen/pull/285)).

 * Make Callback flexible for MultiObjective Optimizers
   ([#289](https://github.com/mlpack/ensmallen/pull/289)).

 * Add ZDT Test Suite
   ([#273](https://github.com/mlpack/ensmallen/pull/273)).

 * Add MOEA-D/DE Optimizer
   ([#269](https://github.com/mlpack/ensmallen/pull/269)).

 * Introduce Policy Methods for MOEA/D-DE
   ([#293](https://github.com/mlpack/ensmallen/pull/293)).

 * Add Das-Dennis weight initialization method
   ([#295](https://github.com/mlpack/ensmallen/pull/295)).

 * Add Dirichlet Weight Initialization
   ([#296](https://github.com/mlpack/ensmallen/pull/296)).

 * Improved installation and compilation instructions
   ([#300](https://github.com/mlpack/ensmallen/pull/300)).

 * Disable building the tests by default for faster installation
   ([#303](https://github.com/mlpack/ensmallen/pull/303)).

 * Modify matrix initialisation to take into account
   default element zeroing in Armadillo 10.5
   ([#305](https://github.com/mlpack/ensmallen/pull/305)).

### ensmallen 2.16.2: "Severely Dented Can Of Polyurethane"
###### 2021-03-24
 * Fix CNE test trials
   ([#267](https://github.com/mlpack/ensmallen/pull/267)).

 * Update Catch2 to 2.13.4
   ([#268](https://github.com/mlpack/ensmallen/pull/268)).

 * Fix typos in documentation
   ([#270](https://github.com/mlpack/ensmallen/pull/270),
    [#271](https://github.com/mlpack/ensmallen/pull/271)).

 * Add clarifying comments in problems/ implementations
   ([#276](https://github.com/mlpack/ensmallen/pull/276)).

### ensmallen 2.16.1: "Severely Dented Can Of Polyurethane"
###### 2021-03-02
 * Fix test compilation issue when `ENS_USE_OPENMP` is set
   ([#255](https://github.com/mlpack/ensmallen/pull/255)).

 * Fix CNE initial population generation to use normal distribution
   ([#258](https://github.com/mlpack/ensmallen/pull/258)).

 * Fix compilation warnings
   ([#259](https://github.com/mlpack/ensmallen/pull/259)).

 * Remove `AdamSchafferFunctionN2Test` test from Adam test suite to prevent
   spurious issue on some aarch64 ([#265](https://github.com/mlpack/ensmallen/pull/259)).

### ensmallen 2.16.0: "Severely Dented Can Of Polyurethane"
###### 2021-02-11
 * Expand README with example installation and add simple example program
   showing usage of the L-BFGS optimizer
   ([#248](https://github.com/mlpack/ensmallen/pull/248)).

 * Refactor tests to increase stability and reduce random errors
   ([#249](https://github.com/mlpack/ensmallen/pull/249)).

### ensmallen 2.15.1: "Why Can't I Manage To Grow Any Plants?"
###### 2020-11-05
 * Fix include order to ensure traits is loaded before reports
   ([#239](https://github.com/mlpack/ensmallen/pull/239)).

### ensmallen 2.15.0: "Why Can't I Manage To Grow Any Plants?"
###### 2020-11-01
 * Make a few tests more robust
   ([#228](https://github.com/mlpack/ensmallen/pull/228)).

 * Add release date to version information. ([#226](https://github.com/mlpack/ensmallen/pull/226))

 * Fix typo in release script
   ([#236](https://github.com/mlpack/ensmallen/pull/236)).

### ensmallen 2.14.2: "No Direction Home"
###### 2020-08-31
 * Fix implementation of fonesca fleming problem function f1 and f2
   type usage and negative signs. ([#223](https://github.com/mlpack/ensmallen/pull/223))

### ensmallen 2.14.1: "No Direction Home"
###### 2020-08-19
 * Fix release script (remove hardcoded information, trim leading whitespaces
   introduced by `wc -l` in MacOS)
    ([#216](https://github.com/mlpack/ensmallen/pull/216),
     [#220](https://github.com/mlpack/ensmallen/pull/220)).

 * Adjust tolerance for AugLagrangian convergence based on element type
   ([#217](https://github.com/mlpack/ensmallen/pull/217)).

### ensmallen 2.14.0: "No Direction Home"
###### 2020-08-10
 * Add NSGA2 optimizer for multi-objective functions
    ([#149](https://github.com/mlpack/ensmallen/pull/149)).

 * Update automatic website update release script
   ([#207](https://github.com/mlpack/ensmallen/pull/207)).

 * Clarify and fix documentation for constrained optimizers
   ([#201](https://github.com/mlpack/ensmallen/pull/201)).

 * Fix L-BFGS convergence when starting from a minimum
   ([#201](https://github.com/mlpack/ensmallen/pull/201)).

* Add optimizer summary report callback
   ([#213](https://github.com/mlpack/ensmallen/pull/213)).

### ensmallen 2.13.0: "Automatically Automated Automation"
###### 2020-07-15
 * Fix CMake package export
    ([#198](https://github.com/mlpack/ensmallen/pull/198)).

 * Allow early stop callback to accept a lambda function
   ([#165](https://github.com/mlpack/ensmallen/pull/165)).

### ensmallen 2.12.1: "Stir Crazy"
###### 2020-04-20
 * Fix total number of epochs and time estimation for ProgressBar callback
    ([#181](https://github.com/mlpack/ensmallen/pull/181)).

 * Handle SpSubview_col and SpSubview_row in Armadillo 9.870
    ([#194](https://github.com/mlpack/ensmallen/pull/194)).

 * Minor documentation fixes
    ([#197](https://github.com/mlpack/ensmallen/pull/197)).

### ensmallen 2.12.0: "Stir Crazy"
###### 2020-03-28
 * Correction in the formulation of sigma in CMA-ES
    ([#183](https://github.com/mlpack/ensmallen/pull/183)).

 * Remove deprecated methods from PrimalDualSolver implementation
    ([#185](https://github.com/mlpack/ensmallen/pull/185).

 * Update logo ([#186](https://github.com/mlpack/ensmallen/pull/186)).

### ensmallen 2.11.5: "The Poster Session Is Full"
###### 2020-03-11
  * Change "mathematical optimization" term to "numerical optimization" in the
    documentation ([#177](https://github.com/mlpack/ensmallen/pull/177)).

### ensmallen 2.11.4: "The Poster Session Is Full"
###### 2020-03-03
  * Require new HISTORY.md entry for each PR.
    ([#171](https://github.com/mlpack/ensmallen/pull/171),
     [#172](https://github.com/mlpack/ensmallen/pull/172),
     [#175](https://github.com/mlpack/ensmallen/pull/175)).

  * Update/fix example documentation
    ([#174](https://github.com/mlpack/ensmallen/pull/174)).

### ensmallen 2.11.3: "The Poster Session Is Full"
###### 2020-02-19
  * Prevent spurious compiler warnings
    ([#161](https://github.com/mlpack/ensmallen/pull/161)).

  * Fix minor memory leaks
    ([#167](https://github.com/mlpack/ensmallen/pull/167)).

  * Revamp CMake configuration
    ([#152](https://github.com/mlpack/ensmallen/pull/152)).

### ensmallen 2.11.2: "The Poster Session Is Full"
###### 2020-01-16
  * Allow callback instantiation for SGD based optimizer
    ([#138](https://github.com/mlpack/ensmallen/pull/155)).

  * Minor test stability fixes on i386
    ([#156](https://github.com/mlpack/ensmallen/pull/156)).

  * Fix Lookahead MaxIterations() check.
    ([#159](https://github.com/mlpack/ensmallen/pull/159)).

### ensmallen 2.11.1: "The Poster Session Is Full"
###### 2019-12-28
  * Fix Lookahead Synchronization period type
    ([#153](https://github.com/mlpack/ensmallen/pull/153)).

### ensmallen 2.11.0: "The Poster Session Is Full"
###### 2019-12-24
  * Add Lookahead
    ([#138](https://github.com/mlpack/ensmallen/pull/138)).

  * Add AdaBound and AMSBound
    ([#137](https://github.com/mlpack/ensmallen/pull/137)).

### ensmallen 2.10.5: "Fried Chicken"
###### 2019-12-13
  * SGD callback test 32-bit safety (big number)
    ([#143](https://github.com/mlpack/ensmallen/pull/143)).

  * Use "arbitrary" and "separable" terms in static function type checks
    ([#145](https://github.com/mlpack/ensmallen/pull/145)).

  * Remove 'using namespace std' from `problems/` files
    ([#147](https://github.com/mlpack/ensmallen/pull/147)).

### ensmallen 2.10.4: "Fried Chicken"
###### 2019-11-18
  * Add optional tests building.
    ([#141](https://github.com/mlpack/ensmallen/pull/141)).

  * Make code samples collapsible in the documentation.
    ([#140](https://github.com/mlpack/ensmallen/pull/140)).

### ensmallen 2.10.3: "Fried Chicken"
###### 2019-09-26
  * Fix ParallelSGD runtime bug.
    ([#135](https://github.com/mlpack/ensmallen/pull/135)).

  * Add additional L-BFGS convergence check
    ([#136](https://github.com/mlpack/ensmallen/pull/136)).

### ensmallen 2.10.2: "Fried Chicken"
###### 2019-09-11
  * Add release script to rel/ for maintainers
    ([#128](https://github.com/mlpack/ensmallen/pull/128)).

  * Fix Armadillo version check
    ([#133](https://github.com/mlpack/ensmallen/pull/133)).

### ensmallen 2.10.1: "Fried Chicken"
###### 2019-09-10
  * Documentation fix for callbacks
    ([#129](https://github.com/mlpack/ensmallen/pull/129).

  * Compatibility fixes for ensmallen 1.x
    ([#131](https://github.com/mlpack/ensmallen/pull/131)).

### ensmallen 2.10.0: "Fried Chicken"
###### 2019-09-07
  * All `Optimize()` functions now take any matrix type; so, e.g., `arma::fmat`
    or `arma::sp_mat` can be used for optimization.  See the documentation for
    more details ([#113](https://github.com/mlpack/ensmallen/pull/113),
    [#119](https://github.com/mlpack/ensmallen/pull/119)).

  * Introduce callback support.  Callbacks can be appended as the last arguments
    of an `Optimize()` call, and can perform custom behavior at different points
    during the optimization.  See the documentation for more details
    ([#119](https://github.com/mlpack/ensmallen/pull/119)).

  * Slight speedups for `FrankWolfe` optimizer
    ([#127](https://github.com/mlpack/ensmallen/pull/127)).

### ensmallen 1.16.2: "Loud Alarm Clock"
###### 2019-08-12
  * Fix PSO return type bug
    ([#126](https://github.com/mlpack/ensmallen/pull/126)).

### ensmallen 1.16.1: "Loud Alarm Clock"
###### 2019-08-11
  * Update HISTORY.md to use Markdown links to the PR and add release names.

  * Fix PSO return type bug
    ([#124](https://github.com/mlpack/ensmallen/pull/124)).

### ensmallen 1.16.0: "Loud Alarm Clock"
###### 2019-08-09
  * Add option to avoid computing exact objective at the end of the optimization
    ([#109](https://github.com/mlpack/ensmallen/pull/109)).

  * Fix handling of curvature for BigBatchSGD
    ([#118](https://github.com/mlpack/ensmallen/pull/118)).

  * Reduce runtime of tests
    ([#118](https://github.com/mlpack/ensmallen/pull/118)).

  * Introduce local-best particle swarm optimization, `LBestPSO`, for
    unconstrained optimization problems
    ([#86](https://github.com/mlpack/ensmallen/pull/86)).

### ensmallen 1.15.1: "Wrong Side Of The Road"
###### 2019-05-22
  * Fix `-Wreorder` in `qhadam` warning
    ([#115](https://github.com/mlpack/ensmallen/pull/115)).

  * Fix `-Wunused-private-field` warning in `spsa`
    ([#115](https://github.com/mlpack/ensmallen/pull/115)).

  * Add more warning output for gcc/clang
    ([#116](https://github.com/mlpack/ensmallen/pull/116)).

### ensmallen 1.15.0: "Wrong Side Of The Road"
###### 2019-05-14
  * Added QHAdam and QHSGD optimizers
    ([#81](https://github.com/mlpack/ensmallen/pull/81)).

### ensmallen 1.14.4: "Difficult Crimp"
###### 2019-05-12
  * Fixes for BigBatchSGD ([#91](https://github.com/mlpack/ensmallen/pull/91)).

### ensmallen 1.14.3: "Difficult Crimp"
###### 2019-05-06
  * Handle `eig_sym()` failures correctly
    ([#100](https://github.com/mlpack/ensmallen/pull/100)).

### ensmallen 1.14.2: "Difficult Crimp"
###### 2019-03-14
  * SPSA test tolerance fix
    ([#97](https://github.com/mlpack/ensmallen/pull/97)).

  * Minor documentation fixes (#95, #98).

  * Fix newlines at end of file
    ([#92](https://github.com/mlpack/ensmallen/pull/92)).

### ensmallen 1.14.1: "Difficult Crimp"
###### 2019-03-09
  * Fixes for SPSA ([#87](https://github.com/mlpack/ensmallen/pull/87)).

  * Optimized CNE and DE ([#90](https://github.com/mlpack/ensmallen/pull/90)).
    Changed initial population generation in CNE to be a normal distribution
    about the given starting point, which should accelerate convergence.

### ensmallen 1.14.0: "Difficult Crimp"
###### 2019-02-20
  * Add DE optimizer ([#77](https://github.com/mlpack/ensmallen/pull/77)).

  * Fix for Cholesky decomposition in CMAES
    ([#83](https://github.com/mlpack/ensmallen/pull/83)).

### ensmallen 1.13.2: "Coronavirus Invasion"
###### 2019-02-18
 * Minor documentation fixes ([#82](https://github.com/mlpack/ensmallen/pull/82)).

### ensmallen 1.13.1: "Coronavirus Invasion"
###### 2019-01-24
 * Fix -Wreorder warning ([#75](https://github.com/mlpack/ensmallen/pull/75)).

### ensmallen 1.13.0: "Coronavirus Invasion"
###### 2019-01-14
 * Enhance options for AugLagrangian optimizer
   ([#66](https://github.com/mlpack/ensmallen/pull/66)).

 * Add SPSA optimizer ([#69](https://github.com/mlpack/ensmallen/pull/69)).

### ensmallen 1.12.2: "New Year's Party"
###### 2019-01-05
 * Fix list of contributors.

### ensmallen 1.12.1: "New Year's Party"
###### 2019-01-03
 * Make sure all files end with newlines.

### ensmallen 1.12.0: "New Year's Party"
###### 2018-12-30
 * Add link to ensmallen PDF to README.md.

 * Minor documentation fixes.  Remove too-verbose documentation from source for
   each optimizer ([#61](https://github.com/mlpack/ensmallen/pull/61)).

 * Add FTML optimizer ([#48](https://github.com/mlpack/ensmallen/pull/48)).

 * Add SWATS optimizer ([#42](https://github.com/mlpack/ensmallen/pull/42)).

 * Add Padam optimizer ([#46](https://github.com/mlpack/ensmallen/pull/46)).

 * Add Eve optimizer ([#45](https://github.com/mlpack/ensmallen/pull/45)).

 * Add ResetPolicy() to SGD-like optimizers
   ([#60](https://github.com/mlpack/ensmallen/pull/60)).

### ensmallen 1.11.1: "Jet Lag"
###### 2018-11-29
 * Minor documentation fixes.

### ensmallen 1.11.0: "Jet Lag"
###### 2018-11-28
 * Add WNGrad optimizer.

 * Fix header name in documentation samples.

### ensmallen 1.10.1: "Corporate Catabolism"
###### 2018-11-16
 * Fixes for GridSearch optimizer.

 * Include documentation with release.

### ensmallen 1.10.0: "Corporate Catabolism"
###### 2018-10-20
 * Initial release.

 * Includes the ported optimization framework from mlpack
   (http://www.mlpack.org/).<|MERGE_RESOLUTION|>--- conflicted
+++ resolved
@@ -1,15 +1,13 @@
 ### ensmallen ?.??.?: "???"
 ###### ????-??-??
-<<<<<<< HEAD
+ * Add Yogi optimizer
+    ([#232](https://github.com/mlpack/ensmallen/pull/232)).
+
+ * Add AdaBelief optimizer
+  ([#233](https://github.com/mlpack/ensmallen/pull/233)).
+
  * Add AdaSqrt optimizer
    ([#234](https://github.com/mlpack/ensmallen/pull/234)).
-=======
- * Add Yogi optimizer
-    ([#232](https://github.com/mlpack/ensmallen/pull/232)).
-
- * Add AdaBelief optimizer
-  ([#233](https://github.com/mlpack/ensmallen/pull/233)).
->>>>>>> 8afcc2e3
 
 ### ensmallen 2.18.2: "Fairmount Bagel"
 ###### 2022-02-13
